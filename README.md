# Malloy
Malloy is an experimental language for describing data relationships and transformations. It is both a semantic modeling language and a querying language that runs queries against a relational database. Malloy currently connects to BigQuery and Postgres, and natively supports DuckDB. We've built a Visual Studio Code extension to facilitate building Malloy data models, querying and transforming data, and creating simple visualizations and dashboards.


## Try the Malloy VSCode Extension

Currently, the Malloy extension works on Mac, Linux, and Windows machines.

1. **Download Visual Studio Code**: Download [Visual Studio Code](https://code.visualstudio.com/)

2. **Add the Malloy (pre-release) extension from the Visual Studio Code Marketplace**: Open VS Code and click the Extensions button on the far left (it looks like 4 blocks with one flying away). This will open the Extension Marketplace. Search for "Malloy" and, once found, click "Install"

3. **Download and unzip the [Sample Models](https://looker-open-source.github.io/malloy/aux/generated/samples.zip)** (models + data).

4. **Open the samples folder in VS Code**. In VS Code, go to File > **Open Folder**... select samples/duckdb > Open. DuckDB is built into the extension so you're ready to run these.

<<<<<<< HEAD
5. **Start with Airports in the FAA data**. This is a sub-sample of the NTSB Flights dataset. Click the "Run" code lens above any query to run it in VS Code.

![run button](https://user-images.githubusercontent.com/1093458/182428060-d7a7520f-e801-4fb5-8df5-5a46d6df2fe2.gif)
=======
5. **Start with `1_airports.malloy` in the FAA dataset**. This is a sub-sample of the NTSB Flights dataset. In the editor pane, above `source: airports`, click the word "Preview" to run a `SELECT *`, and click the word "Run" above any query object to run it (see gif below for example).
>>>>>>> b21319ec


![show_run](https://user-images.githubusercontent.com/1093458/182458787-ca228186-c954-4a07-b298-f92dbf91e48d.gif)

To get to know the Malloy language, follow [Malloy by Example](https://looker-open-source.github.io/malloy/documentation/) and/or continue through the numbered models in the FAA directory. 

## Join the Community

- Join our [**Malloy Slack Community!**](https://join.slack.com/t/malloy-community/shared_invite/zt-upi18gic-W2saeFu~VfaVM1~HIerJ7w) Use this community to ask questions, meet other Malloy users, and share ideas with one another.
- Use [**GitHub issues**](https://github.com/looker-open-source/malloy/issues) in this Repo to provide feedback, suggest improvements, report bugs, and start new discussions.

## Resources

Documentation:

- [Malloy Language](https://looker-open-source.github.io/malloy/documentation/language/basic.html) - A quick introduction to the language
- [eCommerce Example Analysis](https://looker-open-source.github.io/malloy/documentation/examples/ecommerce.html) - a walkthrough of the basics on an ecommerce dataset (BigQuery public dataset)
- [Modeling Walkthrough](https://looker-open-source.github.io/malloy/documentation/examples/iowa/iowa.html) - introduction to modeling via the Iowa liquor sales public data set (BigQuery public dataset)

[YouTube](https://www.youtube.com/channel/UCfN2td1dzf-fKmVtaDjacsg) - Watch demos / walkthroughs of Malloy

## Contributing

If you would like to [work on Malloy](CONTRIBUTING.md), take a look at the instructions for [developing Malloy](developing.md) and [developing documentation](documentation.md).

To report security issues please see our [security policy](https://github.com/looker-open-source/malloy/security/policy).

Malloy is not an officially supported Google product.

## Syntax Example
Here is a simple example of a Malloy query:

```malloy
query: table('malloy-data.faa.flights') -> {
  where: origin ? 'SFO'
  group_by: carrier
  aggregate:
    flight_count is count()
    average_flight_time is flight_time.avg()
}
```

In SQL this would be expressed:
```sql
SELECT
   carrier,
   COUNT(*) as flight_count,
   AVG(flight_time) as average_flight_time
FROM `malloy-data.faa.flights`
WHERE origin = 'SFO'
GROUP BY carrier
ORDER BY flight_count desc         -- malloy automatically orders by the first aggregate
```

Learn more about the syntax and language features of Malloy in the [Quickstart](https://looker-open-source.github.io/malloy/documentation/language/basic.html).<|MERGE_RESOLUTION|>--- conflicted
+++ resolved
@@ -14,18 +14,12 @@
 
 4. **Open the samples folder in VS Code**. In VS Code, go to File > **Open Folder**... select samples/duckdb > Open. DuckDB is built into the extension so you're ready to run these.
 
-<<<<<<< HEAD
-5. **Start with Airports in the FAA data**. This is a sub-sample of the NTSB Flights dataset. Click the "Run" code lens above any query to run it in VS Code.
-
-![run button](https://user-images.githubusercontent.com/1093458/182428060-d7a7520f-e801-4fb5-8df5-5a46d6df2fe2.gif)
-=======
 5. **Start with `1_airports.malloy` in the FAA dataset**. This is a sub-sample of the NTSB Flights dataset. In the editor pane, above `source: airports`, click the word "Preview" to run a `SELECT *`, and click the word "Run" above any query object to run it (see gif below for example).
->>>>>>> b21319ec
 
 
 ![show_run](https://user-images.githubusercontent.com/1093458/182458787-ca228186-c954-4a07-b298-f92dbf91e48d.gif)
 
-To get to know the Malloy language, follow [Malloy by Example](https://looker-open-source.github.io/malloy/documentation/) and/or continue through the numbered models in the FAA directory. 
+To get to know the Malloy language, follow [Malloy by Example](https://looker-open-source.github.io/malloy/documentation/) and/or continue through the numbered models in the FAA directory.
 
 ## Join the Community
 
