{
  "extends": "./tsconfig.packages.json",
  "references": [
    {"path": "packages/malloy"},
    {"path": "packages/malloy-db-bigquery"},
    {"path": "packages/malloy-db-duckdb"},
    {"path": "packages/malloy-db-postgres"},
<<<<<<< HEAD
    {"path": "packages/malloy-malloy-sql"},
    {"path": "test"},
    {"path": "packages/malloy-render"}
=======
    {"path": "test"},
    {"path": "packages/malloy-render"},
    {"path": "packages/malloy-lint"}
>>>>>>> 79aef14c
  ],
  "files": [],
  "include": [],
  "exclude": ["**/node_modules"],
  "compilerOptions": {
    "downlevelIteration": true
  }
}<|MERGE_RESOLUTION|>--- conflicted
+++ resolved
@@ -5,15 +5,10 @@
     {"path": "packages/malloy-db-bigquery"},
     {"path": "packages/malloy-db-duckdb"},
     {"path": "packages/malloy-db-postgres"},
-<<<<<<< HEAD
     {"path": "packages/malloy-malloy-sql"},
-    {"path": "test"},
-    {"path": "packages/malloy-render"}
-=======
     {"path": "test"},
     {"path": "packages/malloy-render"},
     {"path": "packages/malloy-lint"}
->>>>>>> 79aef14c
   ],
   "files": [],
   "include": [],
