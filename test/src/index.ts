/*
 * Copyright 2023 Google LLC
 *
 * Permission is hereby granted, free of charge, to any person obtaining
 * a copy of this software and associated documentation files
 * (the "Software"), to deal in the Software without restriction,
 * including without limitation the rights to use, copy, modify, merge,
 * publish, distribute, sublicense, and/or sell copies of the Software,
 * and to permit persons to whom the Software is furnished to do so,
 * subject to the following conditions:
 *
 * The above copyright notice and this permission notice shall be
 * included in all copies or substantial portions of the Software.
 *
 * THE SOFTWARE IS PROVIDED "AS IS", WITHOUT WARRANTY OF ANY KIND,
 * EXPRESS OR IMPLIED, INCLUDING BUT NOT LIMITED TO THE WARRANTIES OF
 * MERCHANTABILITY, FITNESS FOR A PARTICULAR PURPOSE AND NONINFRINGEMENT.
 * IN NO EVENT SHALL THE AUTHORS OR COPYRIGHT HOLDERS BE LIABLE FOR ANY
 * CLAIM, DAMAGES OR OTHER LIABILITY, WHETHER IN AN ACTION OF CONTRACT,
 * TORT OR OTHERWISE, ARISING FROM, OUT OF OR IN CONNECTION WITH THE
 * SOFTWARE OR THE USE OR OTHER DEALINGS IN THE SOFTWARE.
 */

<<<<<<< HEAD
export {mkSqlEqWith, runQuery} from './util';

export * from './util/db-jest-matchers';

export {allDatabaseTestSets} from './databases/shared/test_list';
=======
export * from './util/db-jest-matchers';
>>>>>>> 4df9d7c7

export {allDatabaseTestSets} from './databases/shared/test_list';

export {RuntimeList, testRuntimeFor} from './runtimes';<|MERGE_RESOLUTION|>--- conflicted
+++ resolved
@@ -21,16 +21,10 @@
  * SOFTWARE OR THE USE OR OTHER DEALINGS IN THE SOFTWARE.
  */
 
-<<<<<<< HEAD
 export {mkSqlEqWith, runQuery} from './util';
 
 export * from './util/db-jest-matchers';
 
 export {allDatabaseTestSets} from './databases/shared/test_list';
-=======
-export * from './util/db-jest-matchers';
->>>>>>> 4df9d7c7
-
-export {allDatabaseTestSets} from './databases/shared/test_list';
 
 export {RuntimeList, testRuntimeFor} from './runtimes';