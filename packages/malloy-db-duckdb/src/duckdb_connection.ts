--- conflicted
+++ resolved
@@ -106,24 +106,14 @@
     });
   }
 
-<<<<<<< HEAD
-  // eslint-disable-next-line @typescript-eslint/no-explicit-any
-  public async runRawSQL(sql: string): Promise<any> {
-=======
   public async runRawSQL(sql: string): Promise<unknown> {
->>>>>>> 6d99179d
     await this.setup();
     return this.runDuckDBQuery(sql);
   }
 
   public async runSQL(sql: string): Promise<MalloyQueryData> {
-<<<<<<< HEAD
-    await this.setup();
-    // console.log(sql);
-=======
     console.log(sql);
     await this.setup();
->>>>>>> 6d99179d
 
     const statements = sql.split("-- hack: split on this");
 
