--- conflicted
+++ resolved
@@ -21,12 +21,9 @@
 import { QueryMessageType, QueryRunStatus } from "../message_types";
 import { WebviewMessageManager } from "../webview_message_manager";
 import { queryDownload } from "./query_download";
-<<<<<<< HEAD
-import { trackQueryRun } from "../telemetry";
-=======
 import { getWorker } from "../extension";
 import { WorkerMessage } from "../../worker/types";
->>>>>>> 9d0fe880
+import { trackQueryRun } from "../telemetry";
 
 const malloyLog = vscode.window.createOutputChannel("Malloy");
 interface NamedQuerySpec {
@@ -167,66 +164,6 @@
         }
       });
 
-<<<<<<< HEAD
-      const vscodeFiles = new VSCodeURLReader();
-      const files = new HackyDataStylesAccumulator(vscodeFiles);
-      const url = new URL(panelId);
-
-      const runtime = new Runtime(
-        files,
-        CONNECTION_MANAGER.getConnectionLookup(url)
-      );
-
-      return (async () => {
-        try {
-          malloyLog.appendLine("");
-          const allBegin = performance.now();
-          const compileBegin = allBegin;
-
-          current.messages.postMessage({
-            type: QueryMessageType.QueryStatus,
-            status: QueryRunStatus.Compiling,
-          });
-          progress.report({ increment: 20, message: "Compiling" });
-
-          let runnable: QueryMaterializer | SQLBlockMaterializer;
-          let styles: DataStyles = {};
-          const queryFileURL = new URL("file://" + query.file.uri.fsPath);
-          if (query.type === "string") {
-            runnable = runtime.loadModel(queryFileURL).loadQuery(query.text);
-          } else if (query.type === "named") {
-            runnable = runtime.loadQueryByName(queryFileURL, query.name);
-          } else if (query.type === "file") {
-            if (query.index === -1) {
-              runnable = runtime.loadQuery(queryFileURL);
-            } else {
-              runnable = runtime.loadQueryByIndex(queryFileURL, query.index);
-            }
-          } else if (query.type === "named_sql") {
-            runnable = runtime.loadSQLBlockByName(queryFileURL, query.name);
-          } else if (query.type === "unnamed_sql") {
-            runnable = runtime.loadSQLBlockByIndex(queryFileURL, query.index);
-          } else {
-            throw new Error("Internal Error: Unexpected query type");
-          }
-
-          const dialect =
-            (runnable instanceof QueryMaterializer
-              ? (await runnable.getPreparedQuery()).dialect
-              : undefined) || "unknown";
-
-          trackQueryRun({ dialect });
-
-          // Set the row limit to the limit provided in the final stage of the query, if present
-          const rowLimit =
-            runnable instanceof QueryMaterializer
-              ? (await runnable.getPreparedResult()).resultExplore.limit
-              : undefined;
-
-          try {
-            const sql = await runnable.getSQL();
-            styles = { ...styles, ...files.getHackyAccumulatedDataStyles() };
-=======
       const { file, ...params } = query;
       const fsPath = file.uri.fsPath;
       const worker = getWorker();
@@ -242,7 +179,6 @@
       const allBegin = performance.now();
       const compileBegin = allBegin;
       let runBegin: number;
->>>>>>> 9d0fe880
 
       return new Promise((resolve) => {
         const listener = (msg: WorkerMessage) => {
@@ -284,6 +220,8 @@
                     malloyLog.appendLine(message.sql);
                     logTime("Compile", compileBegin, compileEnd);
 
+                    trackQueryRun({ dialect: message.dialect });
+
                     progress.report({ increment: 40, message: "Running" });
                   }
                   break;
