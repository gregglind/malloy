--- conflicted
+++ resolved
@@ -2722,7 +2722,6 @@
   });
 });
 
-<<<<<<< HEAD
 describe('connection object', () => {
   test('to be definable', () => {
     expect('connection: my_connection').toTranslate();
@@ -2740,7 +2739,9 @@
     expect(markSource`
     connection: ${'a'}
     `).translationToFailWith('a is already defined');
-=======
+  });
+});
+
 describe('error cascading', () => {
   test('errors can appear in multiple top level objects', () => {
     expect(
@@ -3026,7 +3027,6 @@
       "Cannot define 'err', unexpected type: null",
       "'foo' is not defined"
     );
->>>>>>> 550b9767
   });
 });
 
