--- conflicted
+++ resolved
@@ -326,13 +326,9 @@
       if (step.structRelationship.type === 'cross') {
         return `Cannot compute asymmetric aggregate across \`join_cross\` relationship \`${step.name}\``;
       } else if (step.structRelationship.type === 'many' && !step.reverse) {
-<<<<<<< HEAD
         return `Cannot compute \`${functionName}\` across \`join_many\` relationship \`${step.name}\``;
       } else if (step.structRelationship.type === 'nested' && !step.reverse) {
         return `Cannot compute \`${functionName}\` across repeated relationship \`${step.name}\``;
-=======
-        return `Cannot compute asymmetric aggregate across forward \`join_many\` relationship \`${step.name}\``;
->>>>>>> 262a904a
       }
     }
   }
