/*
 * Copyright 2021 Google LLC
 *
 * This program is free software; you can redistribute it and/or
 * modify it under the terms of the GNU General Public License
 * version 2 as published by the Free Software Foundation.
 *
 * This program is distributed in the hope that it will be useful,
 * but WITHOUT ANY WARRANTY; without even the implied warranty of
 * MERCHANTABILITY or FITNESS FOR A PARTICULAR PURPOSE. See the
 * GNU General Public License for more details.
 */

import { test } from "@jest/globals";
import { testModel } from "./models/faa_model";
import { fStringEq } from "./test_utils";

import "@malloy-lang/malloy/src/lang/jestery";

import { BigQueryConnection } from "@malloy-lang/db-bigquery";
import * as malloy from "@malloy-lang/malloy";
import * as util from "util";
import * as fs from "fs";
import { Query } from "@malloy-lang/malloy";

const bq = new BigQueryConnection("test");
const files = {
  readURL: async (url: malloy.URL) => {
    const filePath = url.toString().replace(/^file:\/\//, "");
    return await util.promisify(fs.readFile)(filePath, "utf8");
  },
};
const runtime = new malloy.Runtime(files, bq);

function compileQueryFromQueryDef(
  model: malloy.ModelMaterializer,
  query: Query
) {
<<<<<<< HEAD
  return (await model._makeQueryFromQueryDef(query).getSQL().build()).getSQL();
}

async function compileQuery(model: malloy.ModelRuntimeRequest, query: string) {
  return (await model.makeQuery(query).getSQL().build()).getSQL();
=======
  return model._loadQueryFromQueryDef(query).getSql();
}

async function compileQuery(model: malloy.ModelMaterializer, query: string) {
  return await model.loadQuery(query).getSql();
>>>>>>> 3f017f35
}

async function runQuery(model: malloy.ModelMaterializer, query: string) {
  return await model.loadQuery(query).run();
}

async function bqCompile(sql: string): Promise<boolean> {
  try {
    await bq.executeSQLRaw(`WITH test AS(\n${sql}) SELECT 1`);
  } catch (e) {
    malloy.Malloy.log.error(`SQL: didn't compile\n=============\n${sql}`);
    throw e;
  }
  return true;
}

describe("expression tests", () => {
  const faa = runtime._loadModelFromModelDef(testModel);

  it("simple_pipeline", async () => {
    const sql = await compileQueryFromQueryDef(faa, {
      structRef: "flights",
      pipeHead: { name: "flights_by_carrier" },
      pipeline: [{ fields: ["name", "flight_count"], type: "reduce" }],
    });
    await bqCompile(sql);
  });

  // EXPLORE flights
  //   | REDUCE
  //       carrier,
  //       flight_count,
  //       routes is (REDUCE origin_code, destination_code, route_flights is flight_count
  //         ORDER BY route_flights DESC
  //         LIMIT 5 )
  //   | PROJECT
  //       carrier,
  //       routes.origin_code,
  //       routes.route_flights,
  //         flight_count / routes.route_flights as percent_of_carrier_flights
  it("turtle_requery", async () => {
    const sql = await compileQueryFromQueryDef(faa, {
      structRef: "flights",
      pipeline: [
        // top 5 routes per carrier
        {
          type: "reduce",
          fields: [
            "carrier",
            "flight_count",
            {
              type: "turtle",
              name: "routes",
              pipeline: [
                {
                  type: "reduce",
                  fields: [
                    "origin_code",
                    "destination_code",
                    "flight_count",
                    { as: "route_flights", name: "flight_count" },
                  ],
                },
              ],
            },
          ],
          limit: 5,
          orderBy: [{ dir: "desc", field: "carrier" }],
        },
        // carrier top routes
        {
          type: "project",
          fields: [
            "carrier",
            "flight_count",
            "routes.origin_code",
            "routes.route_flights",
          ],
        },
      ],
    });
    await bqCompile(sql);
  });

  it("step_0", async () => {
    const sql = await compileQueryFromQueryDef(faa, {
      structRef: "flights",
      pipeline: [{ type: "reduce", fields: ["carriers.name", "flight_count"] }],
    });
    await bqCompile(sql);
  });

  it("filtered_measures", async () => {
    const sql = await compileQueryFromQueryDef(faa, {
      structRef: "flights",
      filterList: [
        fStringEq("origin.state", "CA"),
        fStringEq("destination.state", "NY"),
      ],
      pipeline: [{ type: "reduce", fields: ["carriers.name", "flight_count"] }],
    });
    await bqCompile(sql);
  });

  it("timestamp", async () => {
    const sql = await compileQueryFromQueryDef(faa, {
      structRef: "flights",
      pipeline: [
        {
          fields: [
            {
              as: "dep_year",
              name: "dep_time",
              timeframe: "year",
              type: "timestamp",
            },
            {
              as: "dep_month",
              name: "dep_time",
              timeframe: "month",
              type: "timestamp",
            },
            {
              as: "dep_week",
              name: "dep_time",
              timeframe: "week",
              type: "timestamp",
            },
            {
              as: "dep_date",
              name: "dep_time",
              timeframe: "date",
              type: "timestamp",
            },
            {
              as: "dep_hour",
              name: "dep_time",
              timeframe: "hour",
              type: "timestamp",
            },
            {
              as: "dep_minute",
              name: "dep_time",
              timeframe: "minute",
              type: "timestamp",
            },
            {
              as: "dep_second",
              name: "dep_time",
              timeframe: "second",
              type: "timestamp",
            },
            {
              type: "number",
              name: "total_distance_ca",
              aggregate: true,
              e: [
                {
                  type: "filterExpression",
                  filterList: [fStringEq("origin.state", "CA")],
                  e: [
                    {
                      type: "aggregate",
                      function: "sum",
                      e: [{ type: "field", path: "distance" }],
                    },
                  ],
                },
              ],
            },
          ],
          limit: 20,
          type: "reduce",
        },
      ],
    });
    await bqCompile(sql);
  });

  it("bucket_test", async () => {
    const sql = await compileQueryFromQueryDef(faa, {
      pipeline: [
        {
          fields: [
            {
              bucketFilter: "AA,WN,DL",
              bucketOther: "Other Carrier",
              name: "carrier",
              type: "string",
            },
            "flight_count",
          ],
          orderBy: [{ dir: "asc", field: 2 }],
          type: "reduce",
        },
      ],
      structRef: "flights",
    });
    await bqCompile(sql);
  });

  it("flights_by_carrier", async () => {
    const sql = await compileQuery(faa, "EXPLORE flights | flights_by_carrier");
    await bqCompile(sql);
  });

  it("simple_reduce", async () => {
    const sql = await compileQueryFromQueryDef(faa, {
      structRef: "flights",
      pipeline: [{ type: "reduce", fields: ["carrier", "flight_count"] }],
    });
    await bqCompile(sql);
  });

  it("two_sums", async () => {
    const sql = await compileQueryFromQueryDef(faa, {
      structRef: "flights",
      pipeline: [
        {
          type: "reduce",
          fields: [
            {
              type: "number",
              aggregate: true,
              name: "total_distance",
              e: [
                {
                  type: "aggregate",
                  function: "sum",
                  e: [{ type: "field", path: "distance" }],
                },
              ],
            },
            "aircraft.aircraft_models.total_seats",
          ],
        },
      ],
    });
    await bqCompile(sql);
  });

  it("first_fragment", async () => {
    const sql = await compileQueryFromQueryDef(faa, {
      structRef: "flights",
      pipeline: [
        {
          type: "reduce",
          fields: [
            {
              type: "string",
              name: "carrier",
              e: ["UPPER(", { type: "field", path: "carriers.nickname" }, ")"],
            },
            "flight_count",
          ],
        },
      ],
    });
    await bqCompile(sql);
  });

  it("sum_in_expr", async () => {
    const sql = await compileQueryFromQueryDef(faa, {
      structRef: "flights",
      pipeline: [
        {
          fields: [
            "carriers.name",
            {
              type: "number",
              aggregate: true,
              name: "total_distance",
              e: [
                {
                  type: "aggregate",
                  function: "sum",
                  e: [{ type: "field", path: "distance" }],
                },
              ],
            },
          ],
          type: "reduce",
        },
      ],
    });
    await bqCompile(sql);
  });

  it("filtered_sum_in_expr", async () => {
    const sql = await compileQueryFromQueryDef(faa, {
      structRef: "flights",
      pipeline: [
        {
          type: "reduce",
          fields: [
            "aircraft.aircraft_models.manufacturer",
            {
              type: "number",
              aggregate: true,
              name: "total_distance",
              e: [
                {
                  type: "filterExpression",
                  filterList: [fStringEq("origin_code", "SFO")],
                  e: [
                    {
                      type: "aggregate",
                      function: "sum",
                      e: [{ type: "field", path: "distance" }],
                    },
                  ],
                },
              ],
            },
          ],
        },
      ],
    });
    await bqCompile(sql);
  });

  it("dynamic_measure", async () => {
    const sql = await compileQueryFromQueryDef(faa, {
      structRef: "flights",
      pipeline: [
        {
          type: "reduce",
          fields: [
            "origin.state",
            "flight_count",
            {
              type: "number",
              aggregate: true,
              name: "total_distance",
              e: [
                {
                  type: "filterExpression",
                  filterList: [fStringEq("origin_code", "SFO")],
                  e: [
                    {
                      type: "aggregate",
                      function: "sum",
                      e: [{ type: "field", path: "distance" }],
                    },
                  ],
                },
              ],
            },
          ],
          filterList: [fStringEq("carriers.code", "WN")],
        },
      ],
    });
    await bqCompile(sql);
  });

  it("add_filter_to_named_query", async () => {
    const sql = await compileQueryFromQueryDef(faa, {
      structRef: "flights",
      filterList: [fStringEq("destination_code", "AL")],
      pipeHead: { name: "flights_by_city_top_5" },
      pipeline: [],
    });
    await bqCompile(sql);
  });

  it("flights.flights_by_model", async () => {
    const sql = await compileQuery(faa, "EXPLORE flights | flights_by_model");
    await bqCompile(sql);
  });

  it("flights.aircraft_facts_test", async () => {
    const sql = await compileQuery(
      faa,
      "EXPLORE flights | aircraft_facts_test"
    );
    await bqCompile(sql);
  });

  it("flights.measures_first", async () => {
    const sql = await compileQuery(faa, "EXPLORE flights | measures_first");
    await bqCompile(sql);
  });

  it("flights.carriers_by_total_engines", async () => {
    const sql = await compileQuery(
      faa,
      "EXPLORE flights | carriers_by_total_engines"
    );
    await bqCompile(sql);
  });

  it("flights.first_turtle", async () => {
    const sql = await compileQuery(faa, "EXPLORE flights | first_turtle");
    await bqCompile(sql);
  });

  it("flights.top_5_routes_carriers", async () => {
    const sql = await compileQuery(
      faa,
      "EXPLORE flights | top_5_routes_carriers"
    );
    await bqCompile(sql);
  });

  it("flights.new_york_airports", async () => {
    const sql = await compileQuery(faa, "EXPLORE flights | new_york_airports");
    await bqCompile(sql);
  });

  it("flights.flights_by_carrier_with_totals", async () => {
    const sql = await compileQuery(
      faa,
      "EXPLORE flights | flights_by_carrier_with_totals"
    );
    await bqCompile(sql);
  });

  it("lotsoturtles", async () => {
    const sql = await compileQueryFromQueryDef(faa, {
      structRef: "flights",
      pipeline: [
        {
          fields: [
            "origin.state",
            "flight_count",
            "flights_by_model",
            "flights_by_carrier",
            "measures_first",
            "first_turtle",
          ],
          type: "reduce",
        },
      ],
    });
    await bqCompile(sql);
  });

  it("add_filter_to_def", async () => {
    const sql = await compileQueryFromQueryDef(faa, {
      structRef: "flights",
      filterList: [fStringEq("destination_code", "AL")],
      pipeHead: { name: "flights_by_carrier_with_totals" },
      pipeline: [
        {
          type: "reduce",
          fields: [
            "main.name",
            "main.flight_count",
            { as: "total_flights", name: "totals.flight_count" },
          ],
        },
      ],
    });
    await bqCompile(sql);
  });

  it("flights.search_index", async () => {
    const sql = await compileQuery(faa, "EXPLORE flights | search_index");
    await bqCompile(sql);
  });

  it("turtle_turtle_filter", async () => {
    const result = await runQuery(
      faa,
      `
    explore table_airports : [faa_region:'AEA'|'AGL']| reduce order by 1
      faa_region,
      airport_count is COUNT(*),
      state is (REDUCE : [state:'CA'|'NY']
        state,
        code is ( REDUCE : [major:'Y'] top 10 order by 1
          code
        )
      )
    | PROJECT state.code.code LIMIT 1
    `
    );
    expect(result.getData().toObject()[0].code).toBe("ALB");
  });

  it("flights.search_index", async () => {
    const sql = await compileQuery(faa, "EXPLORE flights | search_index");
    await bqCompile(sql);
  });

  it("medicare_test.turtle_city_zip", async () => {
    const sql = await compileQuery(
      faa,
      "EXPLORE medicare_test | turtle_city_zip"
    );
    await bqCompile(sql);
  });

  it("medicare_test.triple_turtle", async () => {
    const sql = await compileQuery(
      faa,
      "EXPLORE medicare_test | triple_turtle"
    );
    await bqCompile(sql);
  });

  it("medicare_test.rollup_by_location", async () => {
    const sql = await compileQuery(
      faa,
      "explore medicare_test | rollup_by_location"
    );
    await bqCompile(sql);
  });

  it("flights.flights_routes_sessionized", async () => {
    const sql = await compileQuery(
      faa,
      "EXPLORE flights | flights_routes_sessionized"
    );
    await bqCompile(sql);
  });

  it("flights.flights_aircraft_sessionized", async () => {
    const sql = await compileQuery(
      faa,
      "EXPLORE flights | flights_aircraft_sessionized"
    );
    await bqCompile(sql);
  });

  it("flights.flights_by_manufacturer", async () => {
    const sql = await compileQuery(
      faa,
      "EXPLORE flights | flights_by_manufacturer"
    );
    await bqCompile(sql);
  });

  it("flights.flights_by_carrier_2001_2002", async () => {
    const sql = await compileQuery(
      faa,
      "EXPLORE flights | flights_by_carrier_2001_2002"
    );
    await bqCompile(sql);
  });

  it("timeframes aliased", async () => {
    const sql = await compileQuery(
      faa,
      `
      EXPLORE flights | reduce
        hour_of_day is dep_time.hour_of_day
    `
    );
    await bqCompile(sql);
  });

  it("count distinct", async () => {
    const sql = await compileQuery(
      faa,
      `
      EXPLORE flights | reduce
        carrier_count is count(distinct carrier)
    `
    );
    // console.log(result.sql);
    await bqCompile(sql);
  });

  it("table_base_on_query", async () => {
    const result = await faa
      ._loadQueryFromQueryDef({
        structRef: "medicare_state_facts",
        pipeline: [
          {
            type: "reduce",
            fields: ["provider_state", "num_providers"],
            orderBy: [{ dir: "desc", field: 2 }],
          },
        ],
      })
      .run();
    expect(result.getData().toObject()[0].num_providers).toBe(296);
  });

  // const faa2: TestDeclaration[] = [

  it("table_base_on_query2", async () => {
    const result = await faa
      ._loadQueryFromQueryDef({
        structRef: {
          type: "struct",
          name: "malloy-data.malloytest.bq_medicare_test",
          dialect: "standardsql",
          as: "mtest",
          structRelationship: { type: "basetable", connectionName: "test" },
          structSource: { type: "table" },
          fields: [
            {
              type: "number",
              name: "c",
              aggregate: true,
              e: [{ type: "aggregate", function: "count", e: [] }],
            },
            {
              type: "turtle",
              name: "get_count",
              pipeline: [{ type: "reduce", fields: ["c"] }],
            },
          ],
        },
        pipeHead: { name: "get_count" },
        pipeline: [],
      })
      .run();
    expect(result.getData().toObject()[0].c).toBe(202656);
  });
});

const airportModelText = `
export define airports is (explore 'malloy-data.malloytest.airports'
  primary key code
  airport_count is count(*),

  by_fac_type is (reduce
    fac_type,
    airport_count,
  ),

  by_state is (reduce
    state,
    airport_count,
  ),

  by_county is (reduce
    county,
    airport_count,
  ),
);

define ca_airports is (airports | by_fac_type : [state: 'CA' | 'NY'])
`;

describe("airport_tests", () => {
  let model: malloy.ModelMaterializer;
  beforeAll(async () => {
    model = runtime.loadModel(airportModelText);
  });

  it("airport_count", async () => {
    const result = await runQuery(
      model,
      `
      explore airports | reduce
      a is count(*)
    `
    );
    expect(result.getData().toObject()[0].a).toBe(19793);
  });

  it("turtle_from_hell", async () => {
    const result = await runQuery(
      model,
      `
      explore airports | reduce
        zero is (reduce
          by_faa_region_i is (reduce : [county:~'I%', state != NULL]
            faa_region,
            airport_count,
            by_state is (reduce
              state,
              airport_count,
              by_county is (reduce
                county,
                airport_count
              )
            )
          ),
          by_faa_region_Z is (reduce : [county:~'Z%', state !=NULL]
            faa_region,
            airport_count,
            by_state is (reduce
              state,
              airport_count,
              by_county is (reduce
                county,
                airport_count
              )
            )
          ),
        )
      | project zero.by_faa_region_Z.by_state.by_county.county limit 1

    `
    );
    expect(result.getData().toObject()[0].county).toBe("ZAVALA");
  });

  it("nested_project", async () => {
    const result = await runQuery(
      model,
      `
    explore airports | reduce
      county,
      stuff is (project elevation order by 1 desc limit 10)
      order by 1
    | project stuff.elevation limit 1
    `
    );
    expect(result.getData().toObject()[0].elevation).toBe(1836);
  });

  it("nested_sums", async () => {
    const result = await runQuery(
      model,
      `
        explore airports | reduce
        airport_count,
        by_state is (reduce
          state,
          airport_count,
          by_fac_type is (reduce
            fac_type,
            airport_count
          )
        )
      | reduce
        airport_count,
        sum_state is by_state.sum(by_state.airport_count),
        sum_fac is by_state.by_fac_type.sum(by_state.by_fac_type.airport_count)
    `
    );
    // console.log(result.sql);
    expect(result.getData().toObject()[0].sum_state).toBe(19793);
    expect(result.getData().toObject()[0].sum_fac).toBe(19793);
  });

  it("pipeline_as_declared_turtle", async () => {
    const result = await runQuery(
      model,
      `
        define my_airports is (airports
          pipe_turtle is (reduce
            a is airport_count,
          | reduce
            a
          )
        )
        explore my_airports | pipe_turtle
    `
    );
    expect(result.getData().toObject()[0].a).toBe(19793);
  });

  it("pipeline Turtle", async () => {
    const result = await runQuery(
      model,
      `
        explore airports
        | reduce
          airport_count
          pipe_turtle is (reduce
            state
            county
            a is airport_count,
          | project
            state is upper(state)
            a
          | reduce
            state
            total_airports is a.sum()
          )
    `
    );

    expect(
      // eslint-disable-next-line @typescript-eslint/no-explicit-any
      (result.getData().toObject()[0] as any).pipe_turtle[0].total_airports
    ).toBe(1845);
  });

  it.skip("crossjoined turtles", async () => {
    // const result = await runQuery(model,`
    //     explore airports
    //     | reduce
    //       top_seaplane is (reduce limit 5 : [fac_type: 'SEAPLANE BASE']
    //         state
    //         airport_count
    //       )
    //       by_state is (reduce
    //         state
    //         airport_count
    //       )
    //     | project : [top_seaplane.state = by_state.state]
    //       by_state.*
    // `);
    // eslint-disable-next-line @typescript-eslint/no-explicit-any
    // expect((result.getData().toObject()[0] as any).pipe_turtle[0].total_airports).toBe(1845);
  });

  it.skip("crossjoined turtles as turtle", async () => {
    // const result = await runQuery(model,`
    //     explore airports
    //     | reduce
    //       airport_count
    //       tp is (reduce
    //         top_seaplane is (reduce limit 5 : [fac_type: 'SEAPLANE BASE']
    //           state
    //           airport_count
    //         )
    //         by_state is (reduce
    //           state
    //           airport_count
    //         )
    //       | project : [top_seaplane.state = by_state.state]
    //         by_state.*
    //       )
    // `);
    // eslint-disable-next-line @typescript-eslint/no-explicit-any
    // expect((result.getData().toObject()[0] as any).pipe_turtle[0].total_airports).toBe(1845);
  });

  it("string_expressions", async () => {
    const result = await runQuery(
      model,
      `
      explore airports | reduce
        lower_state is lower(state),
        order by 1 DESC
        limit 10
    `
    );
    expect(result.getData().toObject()[0].lower_state).toBe("wy");
  });

  it("half_count", async () => {
    const result = await runQuery(
      model,
      `
      explore airports | reduce
        half is airport_count/2.0
    `
    );
    expect(result.getData().toObject()[0].half).toBe(9896.5);
  });
});

describe("sql injection tests", () => {
  const model = runtime._loadModelFromModelDef(testModel);
  jest.setTimeout(100000);

  test("string literal escapes quotes", async () => {
    const result = await runQuery(
      model,
      `
      flights | reduce test is 'foo\\''
    `
    );
    expect(result.getData().toObject()[0].test).toBe("foo'");
  });

  test("string filter escapes quotes", async () => {
    const result = await runQuery(
      model,
      `
      flights | reduce test is count() : [carrier: 'foo\\'']
    `
    );
    expect(result.getData().toObject()[0].test).toBe(0);
  });

  test("string literal escapes backslashes", async () => {
    const result = await runQuery(
      model,
      `
      flights | reduce test is 'foo\\\\\\''
    `
    );
    expect(result.getData().toObject()[0].test).toBe("foo\\'");
  });

  test("string filter escapes backslashes", async () => {
    const result = await runQuery(
      model,
      `
      flights | reduce test is count() : [carrier: 'foo\\\\\\'']
    `
    );
    expect(result.getData().toObject()[0].test).toBe(0);
  });

  test("comment in string", async () => {
    const result = await runQuery(
      model,
      `
      flights | reduce test is 'foo \\\\'--'
    `
    );
    expect(result.getData().toObject()[0].test).toBe("foo \\");
  });

  test("comment in string filter", async () => {
    let error;
    try {
      await runQuery(
        model,
        `
        flights | reduce test is count() : [carrier: 'foo \\\\' THEN 0 else 1 END) as test--']
      `
      );
    } catch (e) {
      error = e;
    }
    expect(error).not.toBeUndefined();
  });

  test.todo("'malloytest\\'.tables' produces the wrong error...");

  test("nested_table", async () => {
    const result = await runQuery(
      model,
      `
      flights | reduce test is 'foo \\\\'--'
    `
    );
    expect(result.getData().toObject()[0].test).toBe("foo \\");
  });
});<|MERGE_RESOLUTION|>--- conflicted
+++ resolved
@@ -36,19 +36,11 @@
   model: malloy.ModelMaterializer,
   query: Query
 ) {
-<<<<<<< HEAD
-  return (await model._makeQueryFromQueryDef(query).getSQL().build()).getSQL();
+  return model._loadQueryFromQueryDef(query).getSQL();
 }
 
-async function compileQuery(model: malloy.ModelRuntimeRequest, query: string) {
-  return (await model.makeQuery(query).getSQL().build()).getSQL();
-=======
-  return model._loadQueryFromQueryDef(query).getSql();
-}
-
 async function compileQuery(model: malloy.ModelMaterializer, query: string) {
-  return await model.loadQuery(query).getSql();
->>>>>>> 3f017f35
+  return await model.loadQuery(query).getSQL();
 }
 
 async function runQuery(model: malloy.ModelMaterializer, query: string) {
